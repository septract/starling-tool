--- conflicted
+++ resolved
@@ -142,37 +142,7 @@
 ///     Composition of Boolean expressions representing commands.
 /// </summary>
 module Compose =
-<<<<<<< HEAD
-    /// <summary>
-    ///     Finds the highest intermediate stage number in an integral
-    ///     expression.
-    ///     Returns one higher.
-    /// </summary>
-    /// <param name="_arg1">
-    ///     The <c>IntExpr</c> to investigate.
-    /// </param>
-    /// <returns>
-    ///     The next available intermediate stage number.
-    ///     If the expression has no intermediate stages, we return 0.
-    /// </returns>
-    let rec nextIntIntermediate : IntExpr<Sym<_>> -> bigint =
-        function
-        | IVar (Reg (Intermediate (n, _))) -> n + 1I
-        | IVar (Sym { Params = xs } ) ->
-            xs |> Seq.map nextIntermediate |> Seq.fold (curry bigint.Max) 0I
-        | IVar _ | IInt _ -> 0I
-        | IAdd xs | ISub xs | IMul xs ->
-            xs |> Seq.map nextIntIntermediate |> Seq.fold (curry bigint.Max) 0I
-        | IDiv (x, y) ->
-            bigint.Max (nextIntIntermediate x, nextIntIntermediate y)
-        // Is this correct?
-        | IIdx (_, _, arr, idx) ->
-            bigint.Max (nextArrayIntermediate arr, nextIntIntermediate idx)
-
-    and maxOpt a b =
-=======
     let maxOpt a b =
->>>>>>> 5d3cb686
         match a, b with
         | Some a, Some b -> Some <| max a b
         | None, Some b -> Some b
@@ -187,56 +157,16 @@
         | IVar (Reg (Intermediate (n, x))) when v = x-> Some n
         | IVar (Sym { Params = xs } ) ->
             Seq.fold maxOpt None <| (Seq.map (getIntermediate v) <| xs)
-<<<<<<< HEAD
         | IVar _ | IInt _ -> None
         | IAdd xs | ISub xs | IMul xs ->
             Seq.fold maxOpt None <| (Seq.map (getIntIntermediate v) <| xs)
-        | IDiv (x, y) ->
-=======
-        | AAdd xs | ASub xs | AMul xs ->
-            Seq.fold maxOpt None <| (Seq.map (getIntIntermediate v) <| xs)
-        | ADiv (x, y) | AMod (x, y) ->
->>>>>>> 5d3cb686
+        | IDiv (x, y) | IMod (x, y) ->
             maxOpt (getIntIntermediate v x) (getIntIntermediate v y)
         // Is this correct?
         | IIdx (_, _, arr, idx) ->
             maxOpt (getArrayIntermediate v arr) (getIntIntermediate v idx)
         | _ -> None
 
-<<<<<<< HEAD
-    /// <summary>
-    ///     Finds the highest intermediate stage number in a Boolean expression.
-    ///     Returns one higher.
-    /// </summary>
-    /// <param name="_arg1">
-    ///     The <c>BoolExpr</c> to investigate.
-    /// </param>
-    /// <returns>
-    ///     The next available intermediate stage number.
-    ///     If the expression has no intermediate stages, we return 0.
-    /// </returns>
-    and nextBoolIntermediate : BoolExpr<Sym<_>> -> bigint =
-        function
-        | BVar (Reg (Intermediate (n, _))) -> n + 1I
-        | BVar (Sym { Params = xs } ) ->
-            xs |> Seq.map nextIntermediate |> Seq.fold (curry bigint.Max) 0I
-        | BVar _ -> 0I
-        | BAnd xs | BOr xs ->
-            xs |> Seq.map nextBoolIntermediate |> Seq.fold (curry bigint.Max) 0I
-        | BImplies (x, y) ->
-            bigint.Max (nextBoolIntermediate x, nextBoolIntermediate y)
-        | BNot x -> nextBoolIntermediate x
-        | BGt (x, y) | BLt (x, y) | BGe (x, y) | BLe (x, y) ->
-            bigint.Max (nextIntIntermediate x, nextIntIntermediate y)
-        | BEq (x, y) ->
-            bigint.Max (nextIntermediate x, nextIntermediate y)
-        | BTrue | BFalse -> 0I
-        // Is this correct?
-        | BIdx (_, _, arr, idx) ->
-            bigint.Max (nextArrayIntermediate arr, nextIntIntermediate idx)
-
-=======
->>>>>>> 5d3cb686
     /// Gets the highest intermediate number for some variable in a given
     /// boolean expression
     and getBoolIntermediate v =
@@ -253,38 +183,11 @@
             maxOpt (getIntIntermediate v x) (getIntIntermediate v y)
         | BEq (x, y) ->
             maxOpt (getIntermediate v x) (getIntermediate v y)
-<<<<<<< HEAD
         | BTrue | BFalse -> None
         // Is this correct?
         | BIdx (_, _, arr, idx) ->
             maxOpt (getArrayIntermediate v arr) (getIntIntermediate v idx)
         | _ -> None
-
-    /// <summary>
-    ///     Finds the highest intermediate stage number in an array
-    ///     expression.
-    ///     Returns one higher.
-    /// </summary>
-    /// <param name="_arg1">
-    ///     The <c>ArrayExpr</c> to investigate.
-    /// </param>
-    /// <returns>
-    ///     The next available intermediate stage number.
-    ///     If the expression has no intermediate stages, we return 0.
-    /// </returns>
-    and nextArrayIntermediate : ArrayExpr<Sym<_>> -> bigint =
-        function
-        | AVar (Reg (Intermediate (n, _))) -> n + 1I
-        | AVar (Sym { Params = xs } ) ->
-            xs |> Seq.map nextIntermediate |> Seq.fold (curry bigint.Max) 0I
-        | AVar _ -> 0I
-        // TODO(CaptainHayashi): is this correct?
-        | AIdx (_, _, arr, idx) ->
-            bigint.Max (nextArrayIntermediate arr, nextIntIntermediate idx)
-        | AUpd (_, _, arr, idx, upd) ->
-            bigint.Max
-                (nextArrayIntermediate arr,
-                 bigint.Max(nextIntIntermediate idx, nextIntermediate upd))
 
     /// Gets the highest intermediate number for some variable in a given
     /// array expression
@@ -301,28 +204,8 @@
             maxOpt
                 (getArrayIntermediate v arr)
                 (maxOpt (getIntIntermediate v idx) (getIntermediate v upd))
-
-    /// <summary>
-    ///     Finds the highest intermediate stage number in an expression.
-    ///     Returns one higher.
-    /// </summary>
-    /// <param name="_arg1">
-    ///     The <c>Expr</c> to investigate.
-    /// </param>
-    /// <returns>
-    ///     The next available intermediate stage number.
-    ///     If the expression has no intermediate stages, we return 0.
-    /// </returns>
-    and nextIntermediate : Expr<Sym<_>> -> bigint =
-        function
-        | Int x -> nextIntIntermediate x
-        | Bool x -> nextBoolIntermediate x
-        | Array (_, _, x) -> nextArrayIntermediate x
-
-=======
-        | _ -> None
-
->>>>>>> 5d3cb686
+        | _ -> None
+
     /// Gets the highest intermediate stage number for a given variable name
     /// in some expression.
     and getIntermediate v =
@@ -330,6 +213,7 @@
         | Int x -> getIntIntermediate v x
         | Bool x -> getBoolIntermediate v x
         | Array (_, _, x) -> getArrayIntermediate v x
+
 
 /// <summary>
 ///     Functions for removing symbols from commands.
