--- conflicted
+++ resolved
@@ -75,13 +75,6 @@
         checkIntermediate "foo" None (SMExpr.Bool (sbAfter "foo"))
 
     [<Test>]
-<<<<<<< HEAD
-    let ``nextIntermediate on 'add' is one higher than max``() =
-        checkIntermediate 3I <| SMExpr.Int (IAdd [ siInter 1I "a";
-                                                   siAfter "b";
-                                                   siBefore "c";
-                                                   siInter 2I "d"; ])
-=======
     let ``getIntermediate on other Bool intermediate returns nothing``() =
         checkIntermediate "bar" None (SMExpr.Bool (sbInter 5I "foo"))
 
@@ -130,7 +123,7 @@
     let ``getIntermediate on 'add' is max of the addends matching the name``() =
         checkIntermediate "a" (Some 2I)
             (SMExpr.Int
-                (AAdd
+                (IAdd
                     [ siInter 1I "a"
                       siAfter "b"
                       siInter 3I "b"
@@ -140,5 +133,4 @@
     [<Test>]
     let ``getIntermediate on 'modulo' is max of its arguments matching the name`` () =
         checkIntermediate "a" (Some 11I)
-            (SMExpr.Int (AMod (siInter 6I "a", siInter 11I "a")))
->>>>>>> 5d3cb686
+            (SMExpr.Int (IMod (siInter 6I "a", siInter 11I "a")))