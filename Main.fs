/// Main module for the Starling executable.
module Main

open CommandLine
open Chessie.ErrorHandling

open Starling
open Starling.Utils
open Starling.Utils.Config
open Starling.Core.Pretty
open Starling.Core.Graph
open Starling.Core.Graph.Pretty
open Starling.Core.Definer
open Starling.Core.Expr
open Starling.Core.Expr.Pretty
open Starling.Core.Var
open Starling.Core.Var.Pretty
open Starling.Core.Model
open Starling.Core.Model.Pretty
open Starling.Core.Symbolic
open Starling.Core.Symbolic.Pretty
open Starling.Semantics
open Starling.Semantics.Pretty
open Starling.Core.Instantiate
open Starling.Core.Instantiate.Pretty
open Starling.Core.Command
open Starling.Core.Command.Pretty
open Starling.Core.Sub
open Starling.Core.View
open Starling.Core.View.Pretty
open Starling.Core.GuardedView
open Starling.Core.GuardedView.Traversal
open Starling.Core.GuardedView.Pretty
open Starling.Core.Axiom
open Starling.Core.Axiom.Pretty


/// Enumeration of possible requests to Starling.
type Request =
    /// List all available requests.
    | List
    /// Run the language frontend only, with the given request.
    | Frontend of Lang.Frontend.Request
    /// Stop at graph optimisation.
    | GraphOptimise
    /// Stop at graph axiomatisation.
    | Axiomatise
    /// Stop at goalAdd-axiom-pair generation.
    | GoalAdd
    /// Stop at term generation.
    | TermGen
    /// Stop at view reification.
    | Reify
    /// Stop at iterator lowering.
    | IterLower
    /// Stop at term flattening.
    | Flatten
    /// Stop at semantic transformation.
    | Semantics
    /// Stop at term optimisation.
    | TermOptimise
    /// Stop at symbolic proof translation.
    | SymProof
    /// Stop at SMT term elimination.
    | Eliminate
    /// Output the results of using SMT elimination as a proof, if possible.
    | SMTProof of Backends.Z3.Types.Request
    /// Run the MuZ3 backend (experimental), with the given request.
    | MuZ3 of Backends.MuZ3.Types.Request
    /// Run the HSF backend (experimental).
    | HSF

/// Map of -s stage names to Request items.
let requestList : (string * (string * Request)) list =
    [ ("list",
       ("Lists all available phases.",
        Request.List))
      ("parse",
       ("Parses and formats a Starling file with no further processing.",
        Request.Frontend Lang.Frontend.Request.Parse))
      ("collate",
       ("Stops Starling frontend processing at script collation.",
        Request.Frontend Lang.Frontend.Request.Collate))
      ("model",
       ("Stops Starling frontend processing at initial modelling.",
        Request.Frontend Lang.Frontend.Request.Model))
      ("guard",
       ("Stops Starling frontend processing at guarded view generation.",
        Request.Frontend Lang.Frontend.Request.Guard))
      ("graph",
       ("Outputs an unoptimised control-flow graph series.",
        Request.Frontend Lang.Frontend.Request.Graph))
      ("graphoptimise",
       ("Outputs an optimised control-flow graph series.",
        Request.GraphOptimise))
      ("axiomatise",
       ("Stops Starling model generation at graph axiomatisation.",
        Request.Axiomatise))
      ("goaladd",
       ("Stops Starling model generation at goal generation.",
        Request.GoalAdd))
      ("termgen",
       ("Stops Starling model generation at proof term generation.",
        Request.TermGen))
      ("iterlower",
       ("Stops Starling model generation at iterator flattening.",
        Request.IterLower))
      ("reify",
       ("Stops Starling model generation at view reification.",
        Request.Reify))
      ("flatten",
       ("Stops Starling model generation at view flattening.",
        Request.Flatten))
      ("semantics",
       ("Stops Starling model generation at command semantics instantiation.",
        Request.Semantics))
      ("termoptimise",
       ("Stops Starling model generation at term optimisation.",
        Request.TermOptimise))
      ("symproof",
       ("Emits the entire proof with symbolic variables.",
        Request.SymProof))
      ("eliminate",
       ("Stops Starling model generation at SMT elimination.",
        Request.Eliminate))
      ("smt-sat",
       ("Tries to prove the input using SMT, and returns the term results.",
        Request.SMTProof Backends.Z3.Types.Request.SatMap))
      ("smt-failures",
       ("Tries to prove the input using SMT, and returns the failures.",
        Request.SMTProof Backends.Z3.Types.Request.Failures))
      ("smt-allterms",
       ("Tries to prove the input using SMT, and returns detailed results.",
        Request.SMTProof Backends.Z3.Types.Request.AllTerms))
      ("smt-remaining",
       ("Proves as much as possible using SMT, returning the remaining proof.",
        Request.SMTProof Backends.Z3.Types.Request.RemainingSymBools))
      ("mutranslate",
       ("Generates a proof using MuZ3 and outputs the individual terms.",
        Request.MuZ3 Backends.MuZ3.Types.Request.Translate))
      ("mufix",
       ("Generates a proof using MuZ3 and outputs the fixed point.",
        Request.MuZ3 Backends.MuZ3.Types.Request.Fix))
      ("musat",
       ("Executes a proof using MuZ3 and reports the result.",
        Request.MuZ3 Backends.MuZ3.Types.Request.Sat))
      ("hsf",
       ("Outputs a proof in HSF format.",
        Request.HSF)) ]

/// Converts an optional -s stage name to a request item.
/// If none is given, the latest stage is selected.
let requestFromStage (ostage : string option) : Request option =
    let pickStage stageName = List.tryFind (fun (x, _) -> x = stageName) requestList

    (withDefault "smt-sat" ostage).ToLower()
    |> pickStage
    |> Option.map (snd >> snd)


/// Type of possible outputs from a Starling run.
[<NoComparison>]
type Response =
    /// List all available requests.
    | List of string list
    /// The result of frontend processing.
    | Frontend of Lang.Frontend.Response
    /// Stop at graph optimisation.
    | GraphOptimise of Model<Graph, ViewDefiner<BoolExpr<Sym<Var>> option>>
    /// Stop at graph axiomatisation.
    | Axiomatise of Model<Axiom<IteratedGView<Sym<Var>>, Command>,
                          ViewDefiner<BoolExpr<Sym<Var>> option>>
    /// The result of goal-axiom-pair generation.
    | GoalAdd of Model<GoalAxiom<Command>, ViewDefiner<BoolExpr<Sym<Var>> option>>
    /// The result of semantic expansion.
    | Semantics of Model<GoalAxiom<CommandSemantics<SMBoolExpr>>, ViewDefiner<BoolExpr<Sym<Var>> option>>
    /// The result of term generation.
    | TermGen of Model<CmdTerm<SMBoolExpr, IteratedGView<Sym<MarkedVar>>, IteratedOView>,
                       ViewDefiner<BoolExpr<Sym<Var>> option>>
    /// The result of term reification.
    | Reify of Model<CmdTerm<SMBoolExpr, Set<GuardedIteratedSubview>, IteratedOView>,
                     ViewDefiner<BoolExpr<Sym<Var>> option>>
    /// The result of term generation.
    | IterLower of Model<CmdTerm<SMBoolExpr, Set<GuardedSubview>, OView>,
                         ViewDefiner<BoolExpr<Sym<Var>> option>>
    /// The result of term flattening.
    | Flatten of Model<CmdTerm<SMBoolExpr, GView<Sym<MarkedVar>>, SMVFunc>,
                       FuncDefiner<BoolExpr<Sym<Var>> option>>
    /// The result of term optimisation.
    | TermOptimise of Model<CmdTerm<SMBoolExpr, GView<Sym<MarkedVar>>, SMVFunc>,
                            FuncDefiner<BoolExpr<Sym<Var>> option>>
    /// Stop at symbolic proof calculation.
    | SymProof of Model<SymProofTerm, FuncDefiner<BoolExpr<Sym<Var>> option>>
    /// Stop at SMT term elimination.
    | Eliminate of Backends.Z3.Types.ZModel
    (*
     * Proof backends
     *)
    /// Output the results of using SMT elimination as a proof, if possible.
    | SMTProof of Backends.Z3.Types.Response
    /// The result of MuZ3 backend processing.
    | MuZ3 of Backends.MuZ3.Types.Response
    /// The result of HSF processing.
    | HSF of Backends.Horn.Types.Horn list


/// Pretty-prints a response.
let printResponse (mview : ModelView) : Response -> Doc =
    let printVModel paxiom m =
        printModelView
            paxiom
            (printViewDefiner
                (maybe (String "?") (printBoolExpr (printSym printVar))))
            mview m
    let printFModel paxiom m =
        printModelView paxiom
            (printFuncDefiner
                (maybe (String "?") (printBoolExpr (printSym printVar))))
            mview m
    let printUModel paxiom m =
        printModelView paxiom (fun _ -> Seq.empty) mview m

    function
    | List l -> printList String l
    | Frontend f -> Lang.Frontend.printResponse mview f
    | GraphOptimise g -> printVModel printGraph g
    | Axiomatise m -> printVModel (printAxiom printIteratedSVGView printCommand) m
    | GoalAdd m -> printVModel (printGoalAxiom printCommand) m
    | Semantics m -> printVModel (printGoalAxiom (printCommandSemantics printSMBoolExpr)) m
    | TermGen m ->
        printVModel
            (printCmdTerm
                printSMBoolExpr
                (printIteratedGView (printSym printMarkedVar))
                printIteratedOView) m
    | Reify m -> printVModel (printCmdTerm printSMBoolExpr (printSubviewSet printGuardedIteratedSubview) printIteratedOView) m
    | IterLower m -> printVModel (printCmdTerm printSMBoolExpr (printSubviewSet printGuardedSubview) printOView) m
    | Flatten m -> printFModel (printCmdTerm printSMBoolExpr printSMGView printSMVFunc) m
    | TermOptimise m -> printFModel (printCmdTerm printSMBoolExpr printSMGView printSMVFunc) m
    | SymProof m -> printUModel printSymProofTerm m
    | Eliminate m -> printUModel Backends.Z3.Pretty.printZTerm m
    | SMTProof z -> Backends.Z3.Pretty.printResponse mview z
    | MuZ3 z -> Backends.MuZ3.Pretty.printResponse mview z
    | HSF h -> Backends.Horn.Pretty.printHorns h


/// A top-level program error.
type Error =
    /// An error occurred in the frontend.
    | Frontend of Lang.Frontend.Error
    /// An error occurred in semantic translation.
    | Semantics of Semantics.Types.Error
    /// <summary>
    ///     An error occurred in the HSF backend.
    /// </summary>
    | HSF of Backends.Horn.Types.Error
    /// <summary>
    ///     An error occurred in the MuZ3 backend.
    /// </summary>
    | MuZ3 of Backends.MuZ3.Types.Error
    /// <summary>
    ///     An error occurred during reifying.
    /// </summary>
    | Reify of Reifier.Types.Error
    /// <summary>
    ///     An error occurred during term generation.
    /// </summary>
    | TermGen of TermGen.Error
    /// <summary>
    ///     An error occurred during the graph optimiser pass.
    /// </summary>
    | GraphOptimiser of Optimiser.Types.GraphOptError
    /// <summary>
    ///     An error occurred during the term optimiser pass.
    /// </summary>
    | TermOptimiser of Optimiser.Types.TermOptError
    /// <summary>
    ///     An error occurred during iterator lowering.
    /// </summary>
    | IterLowerError of TermGen.Iter.Error
    /// <summary>
    ///     A backend required the model to be filtered for indefinite
    ///     and/or uninterpreted viewdefs, but the filter failed.
    /// </summary>
    | ModelFilterError of Core.Instantiate.Types.Error
    /// <summary>
    ///     A main-level traversal went belly-up.
    /// </summary>
    | Traversal of SubError<Error>
    /// A stage was requested using the -s flag that does not exist.
    | BadStage
    /// A miscellaneous (internal) error has occurred.
    | Other of string

<<<<<<< HEAD
/// Prints a top-level program error.
let rec printError (err : Error) : Doc =
    match err with
    | Frontend e -> Lang.Frontend.printError e
    | Semantics e -> Semantics.Pretty.printSemanticsError e
    | HSF e -> Backends.Horn.Pretty.printHornError e
    | GraphOptimiser e ->
        headed "Graph optimiser failed"
               [ Optimiser.Pretty.printGraphOptError e ]
    | TermOptimiser e ->
        headed "Term optimiser failed"
               [ Optimiser.Pretty.printTermOptError e ]
=======
/// <summary>
///     Prints a top-level program error.
/// </summary>
/// <param name="err">The error to print.</param>
/// <returns>
///     A <see cref="Doc"/> representing <paramref name="err"/>.
/// </returns>
let printError (err : Error) : Doc =
    match err with
    | Frontend e -> Lang.Frontend.printError e
    | Semantics e -> Semantics.Pretty.printSemanticsError e
    | HSF e -> Backends.Horn.Pretty.printError e
    | MuZ3 e -> Backends.MuZ3.Pretty.printError e
>>>>>>> 3658cc3c
    | Reify e ->
        headed "Reification failed"
               [ Reifier.Pretty.printError e ]
    | TermGen e ->
        headed "Term generation failed"
               [ TermGen.Pretty.printError e ]
    | IterLowerError e ->
        headed "Iterator lowering failed"
               [ TermGen.Iter.printError e ]
    | ModelFilterError e ->
        headed "View definitions are incompatible with this backend"
               [ Core.Instantiate.Pretty.printError e ]
    | BadStage ->
        colonSep [ String "Bad stage"
                   String "try"
                   requestList
                   |> List.map (fst >> String)
                   |> commaSep ]
    | Other e -> String e
    | Traversal err -> Core.Sub.Pretty.printSubError printError err

/// Prints an ok result to stdout.
let printOk (pOk : 'Ok -> Doc) (pBad : 'Warn -> Doc)
  : ('Ok * 'Warn list) -> unit =
    pairMap pOk (List.map pBad)
    >> function
       | (ok, []) -> ok
       | (ok, ws) -> vsep [ ok
                            VSkip
                            Separator
                            VSkip
                            headed "Warnings" ws ]
    >> print
    >> printfn "%s"

/// Prints an err result to stderr.
let printErr (pBad : 'Error -> Doc) : 'Error list -> unit =
    List.map pBad >> headed "Errors" >> print >> eprintfn "%s"

/// Pretty-prints a Chessie result, given printers for the successful
/// case and failure messages.
let printResult (pOk : 'Ok -> Doc) (pBad : 'Error -> Doc)
  : Result<'Ok, 'Error> -> unit =
    either (printOk pOk pBad) (printErr pBad)

/// Shorthand for the raw proof output stage.
/// TODO: Keep around the CommandSemantics types longer
let rawproof
  (res : Result<Model<Term<CommandSemantics<BoolExpr<'a>>, BoolExpr<'a>, BoolExpr<'a>>, unit>, Error>)
  : Result<Model<BoolExpr<'a>, unit>, Error> =
    lift
        (mapAxioms
             (fun { Cmd = c; WPre = w; Goal = g } ->
                  Core.Expr.mkImplies (Core.Expr.mkAnd2 c.Semantics w) g))
        res

/// <summary>
///     Type of the backend parameter structure.
/// </summary>
type BackendParams =
    // TODO(CaptainHayashi): distribute into the target backends?
    { /// <summary>
      ///     Whether symbols are being approximated.
      /// </summary>
      Approx : bool
      /// <summary>
      ///     Whether SMT reduction is being suppressed.
      /// </summary>
      NoSMTReduce : bool
      /// <summary>
      ///     Whether reals are being substituted for integers in Z3 proofs.
      /// </summary>
      Reals : bool }

/// <summary>
///     Map of known backend parameters.
/// </summary>
let rec backendParams ()
  : Map<string, string * (BackendParams -> BackendParams)> =
    Map.ofList
        [ ("approx",
           ("Replace all symbols in a proof with their under-approximation.\n\
             Allows some symbolic terms to be discharged by SMT, but the \
             resulting proof may be incomplete.",
             fun ps -> { ps with Approx = true } ))
          ("no-smt-reduce",
           ("Don't remove SMT-solved proof terms before applying the backend.\n\
             This can speed up some solvers due to overconstraining the search \
             space.",
             fun ps -> { ps with NoSMTReduce = true } ))
          ("reals",
           ("In Z3/muZ3 proofs, model integers as reals.\n\
             This may speed up the proof at the cost of soundness.",
             fun ps -> { ps with Reals = true } ))
          ("list",
           ("Lists all backend parameters.",
            fun ps ->
                eprintfn "Backend parameters:\n"
                Map.iter
                    (fun name (descr, _) -> eprintfn "%s: %s\n" name descr)
                    (backendParams ())
                eprintfn "--\n"
                ps)) ]

/// <summary>
///     Runs a Starling request.
/// </summary>
/// <param name="request">
///     The Starling request to run.
/// </param>
/// <returns>
///     A function implementing the chosen Starling pipeline,
///     taking a file containing request input and returning a
///     <c>Result</c> over <c>Response</c> and <c>Error</c>.
/// </returns>
let runStarling (request : Request)
  : string option -> Result<Response, Error> =

    let config = config()

    let opts =
        config.optimisers
        |> maybe (Seq.empty) Utils.parseOptionString
        |> Seq.toList
        |> Optimiser.Utils.parseOptimisationString

    let bp = backendParams ()
    let { Approx = approx; NoSMTReduce = noSMTReduce; Reals = reals } =
        config.backendOpts
        |> maybe (Seq.empty) Utils.parseOptionString
        |> Seq.fold
               (fun opts str ->
                    match (bp.TryFind str) with
                    | Some (_, f) -> f opts
                    | None ->
                        eprintfn "unknown backend param %s ignored (try 'list')"
                            str
                        opts)
               { Approx = false; NoSMTReduce = false; Reals = false }

    // Shorthand for the various stages available.
    let hsf = bind (Backends.Horn.hsfModel >> mapMessages Error.HSF)
    let smt rq = lift (Backends.Z3.backend rq)
    let muz3 rq = bind (Backends.MuZ3.run reals rq >> mapMessages Error.MuZ3)
    let frontend times rq =
        Lang.Frontend.run times rq Response.Frontend Error.Frontend
    let graphOptimise =
        (fix (bind (Starling.Optimiser.Graph.optimise opts
                    >> mapMessages Error.GraphOptimiser)))
    let termOptimise =
        (fix (bind (Starling.Optimiser.Term.optimise opts
                    >> mapMessages Error.TermOptimiser)))
    let flatten = lift Starling.Flattener.flatten
    let reify = bind (Starling.Reifier.reify >> mapMessages Error.Reify)
    let termGen = bind (Starling.TermGen.termGen >> mapMessages Error.TermGen)
    let iterLower =
        bind (Starling.TermGen.Iter.flatten >> mapMessages IterLowerError)
    let goalAdd = lift Starling.Core.Axiom.goalAdd
    let semantics =
        bind (Starling.Semantics.translate
              >> mapMessages Error.Semantics)
    let axiomatise = lift Starling.Core.Graph.axiomatise
<<<<<<< HEAD
    let filterIndefinite =
        bind (Core.Instantiate.DefinerFilter.filterModelIndefinite
              >> mapMessages ModelFilterError)
    let symproof =
        bind (Core.Instantiate.Phase.run
              >> mapMessages Error.ModelFilterError)

    // TODO: keep around CommandSemantics longer
    let proof v =
        let aprC =
            if approx then Starling.Core.Command.SymRemove.removeSym else id

        // approx returns SubError<unit>, we need to convert to SubError<Error>
        let toError (err: SubError<unit>) : Error =
            // This is horrible, but F# makes us do it
            Error.Traversal
                (match err with
                 | Inner x -> failwith "unreachable [unit error for sub]"
                 | BadType (x, y) -> BadType (x, y)
                 | ContextMismatch (x, y) -> ContextMismatch (x, y))

        let apr (position : TraversalContext)
          : BoolExpr<_> -> Result<BoolExpr<_>, Error> =
            if approx
            then
                (boolSubVars Starling.Core.Symbolic.Queries.approx)
                    position
                >> lift snd
                >> mapMessages toError
            else ok

        let sub =
            withoutContext (removeSymFromBoolExpr UnwantedSym)
            >> mapMessages
                (Core.Instantiate.Types.Traversal >> ModelFilterError)

        let ssub = sub >> lift simp

        let pos = Starling.Core.Sub.Context.positive
        let neg = Starling.Core.Sub.Context.negative

        let mapCmd cmdSemantics =
            let strippedCmd = aprC cmdSemantics.Semantics
            let negApproxedCmdResult = apr neg strippedCmd
            let symRemovedCmdResult = bind ssub negApproxedCmdResult
            lift (fun bexpr -> { Semantics = bexpr; Cmd = cmdSemantics.Cmd })
                symRemovedCmdResult
=======
>>>>>>> 3658cc3c

    // Prepares a model for insertion into a Horn clause solver, by trying to
    // throw away symbols and removing already-proven-by-Z3 clauses.
    let prepareForHorn =
        bind
<<<<<<< HEAD
            (tryMapAxioms
                 (tryMapTerm
                      mapCmd
                      ((apr neg) >> bind ssub)
                      ((apr pos) >> bind ssub)))
            v
=======
            (fun model ->
                // If the user specified not to reduce, don't filter to SMT
                // failures.
                let nonProvenZTerms =
                    if noSMTReduce
                    then model.Axioms
                    else Backends.Z3.extractFailures model
                // TODO(CaptainHayashi): maybe don't lose information here.
                let nonProvenAxioms =
                    Map.map
                        (fun _ { Backends.Z3.Types.ZTerm.Original = a } -> a)
                        nonProvenZTerms
                let nonProvenModel = withAxioms nonProvenAxioms model
                let npmIndefinite =
                    Core.Instantiate.DefinerFilter.filterModelIndefinite
                        nonProvenModel
                mapMessages ModelFilterError npmIndefinite)

    let symproof : Result<Model<_, _>, Error> -> Result<Model<_, _>, Error> =
        bind (Core.Instantiate.Phase.run approx
              >> mapMessages Error.ModelFilterError)
    let eliminate : Result<Model<_, _>, Error> -> Result<Model<_, _>, Error>  =
        lift (Backends.Z3.eliminate reals)
>>>>>>> 3658cc3c

    let backend m =
        let phase op response =
            let time = System.Diagnostics.Stopwatch.StartNew()
            op m
            |>  (time.Stop(); (if config.times then printfn "Phase Backend; Elapsed: %dms" time.ElapsedMilliseconds); id)
            |> lift response

<<<<<<< HEAD
        let maybeApprox =
            let stripCommand =
                (mapTerm
                    Starling.Core.Command.SymRemove.removeSym
                    id
                    id)

            let approxTerm =
                (liftTraversalOverTerm
                    (liftTraversalToExprSrc
                        Starling.Core.Symbolic.Queries.approx))
                    Starling.Core.Sub.Context.positive
                >> lift snd

            lift
                (if approx
                 then tryMapAxioms (stripCommand >> approxTerm)
                 else ok)


        // Magic function for unwrapping / wrapping Result types
        // TODO: make less horrible, e.g. by using some non-result-wrapped type from z3
        let tuplize f y = (y >>= fun x -> (lift (fun a -> (a,x)) (f y)) )

=======
>>>>>>> 3658cc3c
        match request with
        | Request.SMTProof rq -> phase (smt rq) Response.SMTProof
        // TODO: plug eliminate into HSF
        | Request.HSF         -> phase (prepareForHorn >> hsf) Response.HSF
        | Request.MuZ3 rq     -> phase (prepareForHorn >> muz3 rq) Response.MuZ3
        | _                   -> fail (Error.Other "Internal")

    //Build a phase with
    //  op as what to do
    //  if request is test, then we output the results
    //  otherwise we continue with the rest of the phases.
    let phase op test output continuation m =
        let time = System.Diagnostics.Stopwatch.StartNew()
        op m
        |> (time.Stop(); (if config.times then printfn "Phase %A; Elapsed: %dms" test time.ElapsedMilliseconds); id)
        |> if request = test then lift output else continuation

    // Left pipe is not right associative
    // so locally overload a right associative operator to be left pipe
    let ( ** ) = ( <| )

    if config.verbose
    then
        eprintfn "Z3 version: %s" (Microsoft.Z3.Version.ToString ())

    frontend config.times (match request with | Request.Frontend rq -> rq | _ -> Lang.Frontend.Request.Continuation)
    ** phase  graphOptimise  Request.GraphOptimise  Response.GraphOptimise
    ** phase  axiomatise     Request.Axiomatise     Response.Axiomatise
    ** phase  goalAdd        Request.GoalAdd        Response.GoalAdd
    ** phase  semantics      Request.Semantics      Response.Semantics
    ** phase  termGen        Request.TermGen        Response.TermGen
    ** phase  reify          Request.Reify          Response.Reify
    ** phase  iterLower      Request.IterLower      Response.IterLower
    ** phase  flatten        Request.Flatten        Response.Flatten
    ** phase  termOptimise   Request.TermOptimise   Response.TermOptimise
    ** phase  symproof       Request.SymProof       Response.SymProof
    ** phase  eliminate      Request.Eliminate      Response.Eliminate
    ** backend

/// Runs Starling with the given options, and outputs the results.
let mainWithOptions (options : Options) : int =
    _configRef := options
    let config = config ()

    let starlingR =
        match (requestFromStage config.stage) with
        // Handle pseudo-requests here, as it's cleaner than doing so in
        // runStarling.
        | Some Request.List ->
            ok (Response.List (List.map fst requestList))
        | Some otype -> runStarling otype config.input
        | None -> fail Error.BadStage

    let mview =
        match config.term, config.showModel with
        | Some i, _ -> Term i
        | None, false -> Terms
        | _ -> Model

    let pfn =
        if config.raw then (sprintf "%A" >> String)
                      else printResponse mview
    printResult pfn printError starlingR
    0

[<EntryPoint>]
let main (argv : string[]) : int =
    match CommandLine.Parser.Default.ParseArguments<Options> argv with
    | :? Parsed<Options> as parsed -> mainWithOptions parsed.Value
    | :? NotParsed<Options> as notParsed ->
        2
    | _ ->
        printfn "parse result of unknown type"
        3<|MERGE_RESOLUTION|>--- conflicted
+++ resolved
@@ -292,34 +292,19 @@
     /// A miscellaneous (internal) error has occurred.
     | Other of string
 
-<<<<<<< HEAD
 /// Prints a top-level program error.
 let rec printError (err : Error) : Doc =
     match err with
     | Frontend e -> Lang.Frontend.printError e
     | Semantics e -> Semantics.Pretty.printSemanticsError e
-    | HSF e -> Backends.Horn.Pretty.printHornError e
+    | HSF e -> Backends.Horn.Pretty.printError e
+    | MuZ3 e -> Backends.MuZ3.Pretty.printError e
     | GraphOptimiser e ->
         headed "Graph optimiser failed"
                [ Optimiser.Pretty.printGraphOptError e ]
     | TermOptimiser e ->
         headed "Term optimiser failed"
                [ Optimiser.Pretty.printTermOptError e ]
-=======
-/// <summary>
-///     Prints a top-level program error.
-/// </summary>
-/// <param name="err">The error to print.</param>
-/// <returns>
-///     A <see cref="Doc"/> representing <paramref name="err"/>.
-/// </returns>
-let printError (err : Error) : Doc =
-    match err with
-    | Frontend e -> Lang.Frontend.printError e
-    | Semantics e -> Semantics.Pretty.printSemanticsError e
-    | HSF e -> Backends.Horn.Pretty.printError e
-    | MuZ3 e -> Backends.MuZ3.Pretty.printError e
->>>>>>> 3658cc3c
     | Reify e ->
         headed "Reification failed"
                [ Reifier.Pretty.printError e ]
@@ -482,69 +467,11 @@
         bind (Starling.Semantics.translate
               >> mapMessages Error.Semantics)
     let axiomatise = lift Starling.Core.Graph.axiomatise
-<<<<<<< HEAD
-    let filterIndefinite =
-        bind (Core.Instantiate.DefinerFilter.filterModelIndefinite
-              >> mapMessages ModelFilterError)
-    let symproof =
-        bind (Core.Instantiate.Phase.run
-              >> mapMessages Error.ModelFilterError)
-
-    // TODO: keep around CommandSemantics longer
-    let proof v =
-        let aprC =
-            if approx then Starling.Core.Command.SymRemove.removeSym else id
-
-        // approx returns SubError<unit>, we need to convert to SubError<Error>
-        let toError (err: SubError<unit>) : Error =
-            // This is horrible, but F# makes us do it
-            Error.Traversal
-                (match err with
-                 | Inner x -> failwith "unreachable [unit error for sub]"
-                 | BadType (x, y) -> BadType (x, y)
-                 | ContextMismatch (x, y) -> ContextMismatch (x, y))
-
-        let apr (position : TraversalContext)
-          : BoolExpr<_> -> Result<BoolExpr<_>, Error> =
-            if approx
-            then
-                (boolSubVars Starling.Core.Symbolic.Queries.approx)
-                    position
-                >> lift snd
-                >> mapMessages toError
-            else ok
-
-        let sub =
-            withoutContext (removeSymFromBoolExpr UnwantedSym)
-            >> mapMessages
-                (Core.Instantiate.Types.Traversal >> ModelFilterError)
-
-        let ssub = sub >> lift simp
-
-        let pos = Starling.Core.Sub.Context.positive
-        let neg = Starling.Core.Sub.Context.negative
-
-        let mapCmd cmdSemantics =
-            let strippedCmd = aprC cmdSemantics.Semantics
-            let negApproxedCmdResult = apr neg strippedCmd
-            let symRemovedCmdResult = bind ssub negApproxedCmdResult
-            lift (fun bexpr -> { Semantics = bexpr; Cmd = cmdSemantics.Cmd })
-                symRemovedCmdResult
-=======
->>>>>>> 3658cc3c
 
     // Prepares a model for insertion into a Horn clause solver, by trying to
     // throw away symbols and removing already-proven-by-Z3 clauses.
     let prepareForHorn =
         bind
-<<<<<<< HEAD
-            (tryMapAxioms
-                 (tryMapTerm
-                      mapCmd
-                      ((apr neg) >> bind ssub)
-                      ((apr pos) >> bind ssub)))
-            v
-=======
             (fun model ->
                 // If the user specified not to reduce, don't filter to SMT
                 // failures.
@@ -568,7 +495,6 @@
               >> mapMessages Error.ModelFilterError)
     let eliminate : Result<Model<_, _>, Error> -> Result<Model<_, _>, Error>  =
         lift (Backends.Z3.eliminate reals)
->>>>>>> 3658cc3c
 
     let backend m =
         let phase op response =
@@ -577,33 +503,6 @@
             |>  (time.Stop(); (if config.times then printfn "Phase Backend; Elapsed: %dms" time.ElapsedMilliseconds); id)
             |> lift response
 
-<<<<<<< HEAD
-        let maybeApprox =
-            let stripCommand =
-                (mapTerm
-                    Starling.Core.Command.SymRemove.removeSym
-                    id
-                    id)
-
-            let approxTerm =
-                (liftTraversalOverTerm
-                    (liftTraversalToExprSrc
-                        Starling.Core.Symbolic.Queries.approx))
-                    Starling.Core.Sub.Context.positive
-                >> lift snd
-
-            lift
-                (if approx
-                 then tryMapAxioms (stripCommand >> approxTerm)
-                 else ok)
-
-
-        // Magic function for unwrapping / wrapping Result types
-        // TODO: make less horrible, e.g. by using some non-result-wrapped type from z3
-        let tuplize f y = (y >>= fun x -> (lift (fun a -> (a,x)) (f y)) )
-
-=======
->>>>>>> 3658cc3c
         match request with
         | Request.SMTProof rq -> phase (smt rq) Response.SMTProof
         // TODO: plug eliminate into HSF
