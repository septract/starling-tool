/// <summary>
///     Expression translation and runners for Z3.
/// </summary>
module Starling.Core.Z3

open Microsoft
open Starling.Core.Expr
open Starling.Core.TypeSystem


/// <summary>
///     Pretty printers for the Z3 types.
/// </summary>
module Pretty =
    open Starling.Core.Pretty

    /// Pretty-prints Z3 expressions.
    let printZ3Exp (expr : #Z3.Expr) = String(expr.ToString())

    /// Pretty-prints a satisfiability result.
    let printSat (sat : Z3.Status) : Doc =
        match sat with
        (* Remember: we're trying to _refute_ the proof term with Z3.
           Thus, sat is what we're trying to _avoid_ here. *)
        | Z3.Status.SATISFIABLE -> error (String "fail")
        | Z3.Status.UNSATISFIABLE -> success (String "success")
        | _ -> inconclusive (String "unknown")


/// <summary>
///     Functions for translating Starling expressions into Z3.
/// </summary>
module Expr =
    /// <summary>
    ///     Converts a type into a Z3 sort.
    /// </summary>
    /// <param name="reals">
    ///     Whether to use Real instead of Int for integers.
    /// </param>
    /// <param name="ctx">The Z3 context to use to generate the sorts.</param>
    /// <param name="ty">The type to convert to a sort.</param>
    /// <returns>
    ///     The Z3 sort corresponding to <paramref name="ty"/>.
    /// </returns>
    let rec typeToSort (reals : bool) (ctx : Z3.Context) (ty : Type) : Z3.Sort =
        match ty with
        | Type.Int () when reals -> ctx.MkRealSort () :> Z3.Sort
        | Type.Int () -> ctx.MkIntSort () :> Z3.Sort
        | Type.Bool () -> ctx.MkBoolSort () :> Z3.Sort
        | Type.Array (eltype, _, ()) ->
            let elZ3 = typeToSort reals ctx eltype
            ctx.MkArraySort (domain = elZ3, range = ctx.MkIntSort ()) :> Z3.Sort

    /// Converts a Starling arithmetic expression to a Z3 ArithExpr.
    let rec intToZ3
      (reals : bool)
      (toStr : 'Var -> string)
      (ctx : Z3.Context)
      (int : IntExpr<'Var>) : Z3.ArithExpr =
        let rec iz =
            function
<<<<<<< HEAD
            | IVar c when reals -> c |> toStr |> ctx.MkRealConst :> Z3.ArithExpr
            | IVar c -> c |> toStr |> ctx.MkIntConst :> Z3.ArithExpr
            | IIdx (eltype, _, arr, idx) ->
                // TODO(CaptainHayashi): ensure eltype is Int?
                let arrZ3 = arrayToZ3 reals toStr ctx eltype arr
                let idxZ3 = intToZ3 reals toStr ctx idx
                // TODO(CaptainHayashi): make this not crash if the select is not an ArithExpr.
                ctx.MkSelect (arrZ3, idxZ3) :?> Z3.ArithExpr
            | IInt i when reals -> (i |> ctx.MkReal) :> Z3.ArithExpr
            | IInt i -> (i |> ctx.MkInt) :> Z3.ArithExpr
            | IAdd xs -> ctx.MkAdd (xs |> Seq.map iz |> Seq.toArray)
            | ISub xs -> ctx.MkSub (xs |> Seq.map iz |> Seq.toArray)
            | IMul xs -> ctx.MkMul (xs |> Seq.map iz |> Seq.toArray)
            | IDiv (x, y) -> ctx.MkDiv (iz x, iz y)
        iz int
=======
            | AVar c when reals -> c |> toStr |> ctx.MkRealConst :> Z3.ArithExpr
            | AVar c -> c |> toStr |> ctx.MkIntConst :> Z3.ArithExpr
            | AInt i when reals -> (i |> ctx.MkReal) :> Z3.ArithExpr
            | AInt i -> (i |> ctx.MkInt) :> Z3.ArithExpr
            | AAdd xs -> ctx.MkAdd (xs |> Seq.map az |> Seq.toArray)
            | ASub xs -> ctx.MkSub (xs |> Seq.map az |> Seq.toArray)
            | AMul xs -> ctx.MkMul (xs |> Seq.map az |> Seq.toArray)
            | ADiv (x, y) -> ctx.MkDiv (az x, az y)
            // TODO(CaptainHayashi): refuse AMod when reals is true.
            | AMod (x, y) -> ctx.MkMod (az x :?> Z3.IntExpr, az y :?> Z3.IntExpr) :> Z3.ArithExpr
        az
>>>>>>> 5d3cb686

    /// Converts a Starling Boolean expression to a Z3 ArithExpr.
    and boolToZ3
      (reals : bool)
      (toStr : 'Var -> string)
      (ctx: Z3.Context)
      (bool : BoolExpr<'Var>) : Z3.BoolExpr =
        let iz = intToZ3 reals toStr ctx
        let ez = exprToZ3 reals toStr ctx

        let rec bz =
            function
            | BVar c -> c |> toStr |> ctx.MkBoolConst
            | BIdx (eltype, _, arr, idx) ->
                // TODO(CaptainHayashi): ensure eltype is Bool?
                let arrZ3 = arrayToZ3 reals toStr ctx eltype arr
                let idxZ3 = intToZ3 reals toStr ctx idx
                // TODO(CaptainHayashi): make this not crash if the select is not a BoolExpr.
                ctx.MkSelect (arrZ3, idxZ3) :?> Z3.BoolExpr
            | BTrue -> ctx.MkTrue ()
            | BFalse -> ctx.MkFalse ()
            | BAnd xs -> ctx.MkAnd (xs |> Seq.map bz |> Seq.toArray)
            | BOr xs -> ctx.MkOr (xs |> Seq.map bz |> Seq.toArray)
            | BImplies (x, y) -> ctx.MkImplies (bz x, bz y)
            | BEq (x, y) -> ctx.MkEq (ez x, ez y)
            | BGt (x, y) -> ctx.MkGt (iz x, iz y)
            | BGe (x, y) -> ctx.MkGe (iz x, iz y)
            | BLe (x, y) -> ctx.MkLe (iz x, iz y)
            | BLt (x, y) -> ctx.MkLt (iz x, iz y)
            | BNot x -> x |> bz |> ctx.MkNot
        bz bool

    /// Converts a Starling array expression to a Z3 Expr.
    and arrayToZ3
      (reals : bool)
      (toStr : 'Var -> string)
      (ctx: Z3.Context)
      (eltype : Type)
      (arr : ArrayExpr<'Var>)
      : Z3.ArrayExpr =
        match arr with
        | AVar c ->
            ctx.MkArrayConst
                (name = toStr c,
                 domain = ctx.MkIntSort (),
                 range = typeToSort reals ctx eltype)
        | AIdx (eltype, _, arr, idx) ->
            // TODO(CaptainHayashi): ensure eltype is Array?
            let arrZ3 = arrayToZ3 reals toStr ctx eltype arr
            let idxZ3 = intToZ3 reals toStr ctx idx
            // TODO(CaptainHayashi): make this not crash if the select is not an ArrayExpr.
            ctx.MkSelect (arrZ3, idxZ3) :?> Z3.ArrayExpr
        | AUpd (eltype, _, arr, idx, upd) ->
            let arrZ3 = arrayToZ3 reals toStr ctx eltype arr
            let idxZ3 = intToZ3 reals toStr ctx idx
            let updZ3 = exprToZ3 reals toStr ctx upd
            ctx.MkStore (arrZ3, idxZ3, updZ3)


    /// Converts a Starling expression to a Z3 Expr.
    and exprToZ3
      (reals : bool)
      (toStr : 'Var -> string)
      (ctx: Z3.Context)
      (expr : Expr<'Var>)
      : Z3.Expr =
        match expr with
        | Expr.Bool b -> boolToZ3 reals toStr ctx b :> Z3.Expr
<<<<<<< HEAD
        | Expr.Int i -> intToZ3 reals toStr ctx i :> Z3.Expr
        | Expr.Array (eltype, _, a) -> arrayToZ3 reals toStr ctx eltype a :> Z3.Expr
=======
        | Expr.Int a -> arithToZ3 reals toStr ctx a :> Z3.Expr
      
    /// <summary>
    ///     Z3 tests for expressions.
    /// </summary>
    module Tests =
        // TODO(CaptainHayashi): move this to a separate module.

        open NUnit.Framework
        open Starling.Utils.Testing

        [<Test>]
        let ``modulo expressions are translated correctly when reals is disabled`` () =
            use ctx = new Z3.Context ()
            assertEqual
                (ctx.MkMod (ctx.MkIntConst "foo", ctx.MkInt 5L) :> Z3.ArithExpr)
                (arithToZ3 false id ctx (mkMod (AVar "foo") (AInt 5L)))
>>>>>>> 5d3cb686

/// <summary>
///     Z3 invocation.
/// </summary>
module Run =
    /// <summary>
    ///     Runs Z3 on a single Boolean Z3 expression.
    /// </summary>
    let runTerm (ctx: Z3.Context) term =
        let solver = ctx.MkSimpleSolver()
        solver.Assert [| term |]
        solver.Check [||]<|MERGE_RESOLUTION|>--- conflicted
+++ resolved
@@ -59,7 +59,6 @@
       (int : IntExpr<'Var>) : Z3.ArithExpr =
         let rec iz =
             function
-<<<<<<< HEAD
             | IVar c when reals -> c |> toStr |> ctx.MkRealConst :> Z3.ArithExpr
             | IVar c -> c |> toStr |> ctx.MkIntConst :> Z3.ArithExpr
             | IIdx (eltype, _, arr, idx) ->
@@ -74,20 +73,9 @@
             | ISub xs -> ctx.MkSub (xs |> Seq.map iz |> Seq.toArray)
             | IMul xs -> ctx.MkMul (xs |> Seq.map iz |> Seq.toArray)
             | IDiv (x, y) -> ctx.MkDiv (iz x, iz y)
+            // TODO(CaptainHayashi): refuse IMod when reals is true.
+            | IMod (x, y) -> ctx.MkMod (iz x :?> Z3.IntExpr, iz y :?> Z3.IntExpr) :> Z3.ArithExpr
         iz int
-=======
-            | AVar c when reals -> c |> toStr |> ctx.MkRealConst :> Z3.ArithExpr
-            | AVar c -> c |> toStr |> ctx.MkIntConst :> Z3.ArithExpr
-            | AInt i when reals -> (i |> ctx.MkReal) :> Z3.ArithExpr
-            | AInt i -> (i |> ctx.MkInt) :> Z3.ArithExpr
-            | AAdd xs -> ctx.MkAdd (xs |> Seq.map az |> Seq.toArray)
-            | ASub xs -> ctx.MkSub (xs |> Seq.map az |> Seq.toArray)
-            | AMul xs -> ctx.MkMul (xs |> Seq.map az |> Seq.toArray)
-            | ADiv (x, y) -> ctx.MkDiv (az x, az y)
-            // TODO(CaptainHayashi): refuse AMod when reals is true.
-            | AMod (x, y) -> ctx.MkMod (az x :?> Z3.IntExpr, az y :?> Z3.IntExpr) :> Z3.ArithExpr
-        az
->>>>>>> 5d3cb686
 
     /// Converts a Starling Boolean expression to a Z3 ArithExpr.
     and boolToZ3
@@ -156,11 +144,8 @@
       : Z3.Expr =
         match expr with
         | Expr.Bool b -> boolToZ3 reals toStr ctx b :> Z3.Expr
-<<<<<<< HEAD
         | Expr.Int i -> intToZ3 reals toStr ctx i :> Z3.Expr
         | Expr.Array (eltype, _, a) -> arrayToZ3 reals toStr ctx eltype a :> Z3.Expr
-=======
-        | Expr.Int a -> arithToZ3 reals toStr ctx a :> Z3.Expr
       
     /// <summary>
     ///     Z3 tests for expressions.
@@ -176,8 +161,7 @@
             use ctx = new Z3.Context ()
             assertEqual
                 (ctx.MkMod (ctx.MkIntConst "foo", ctx.MkInt 5L) :> Z3.ArithExpr)
-                (arithToZ3 false id ctx (mkMod (AVar "foo") (AInt 5L)))
->>>>>>> 5d3cb686
+                (intToZ3 false id ctx (mkMod (IVar "foo") (IInt 5L)))
 
 /// <summary>
 ///     Z3 invocation.
