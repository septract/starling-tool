--- conflicted
+++ resolved
@@ -188,9 +188,10 @@
 ///     A <see cref="Traversal"/> performing the above substitutions.
 /// </returns>
 let paramSubFun
-  ( { Params = fpars } : VFunc<Sym<MarkedVar>>)
-  ( { Params = dpars } : DFunc)
+  (vfunc : VFunc<Sym<MarkedVar>>)
+  ({ Params = dpars } : DFunc)
   : Traversal<TypedVar, Expr<Sym<MarkedVar>>, Error> =
+    let fpars = vfunc.Params
     let pmap = Map.ofSeq (Seq.map2 (fun par up -> valueOf par, up) dpars fpars)
 
     ignoreContext
@@ -198,7 +199,7 @@
          | WithType (var, vtype) as v ->
             match pmap.TryFind var with
             | Some expr when vtype = typeOf expr -> ok expr
-            | Some expr -> fail (Inner (TypeMismatch (v, typeOf expr)))
+            | Some expr -> fail (Inner (BadFuncLookup (vfunc, TypeMismatch (v, typeOf expr))))
             | None -> fail (Inner (FreeVarInSub v)))
 
 /// <summary>
@@ -224,17 +225,9 @@
   : Result<BoolExpr<Sym<MarkedVar>> option, Error> =
     // TODO(CaptainHayashi): this symbolic code is horrific.
 
-<<<<<<< HEAD
-    let dfuncResult = lookup vfunc definer
-    let typeCheckedDFuncResult =
-        bind
-           (function
-            | None -> ok None
-            | Some (dfunc, defn) ->
-                lift
-                    (fun _ -> Some (dfunc, defn))
-                    (checkParamTypes vfunc dfunc))
-            dfuncResult
+    let dfuncResult =
+        wrapMessages BadFuncLookup
+            (flip FuncDefiner.lookupWithTypeCheck definer) vfunc
 
     let subInTypedSym dfunc =
         liftTraversalToTypedSymVarSrc (paramSubFun vfunc dfunc)
@@ -246,21 +239,10 @@
              | None -> ok None
              | Some (dfunc, defn) ->
                 lift Some (withoutContext (subInBool dfunc) defn))
-            (mapMessages Inner typeCheckedDFuncResult)
+            (mapMessages Inner dfuncResult)
 
     mapMessages Traversal result
 
-=======
-    let checkedLookup =
-        wrapMessages BadFuncLookup
-            (flip FuncDefiner.lookupWithTypeCheck definer) vfunc
-
-    lift
-        (Option.map
-            (fun (dfunc, defn) ->
-                 defn |> Mapper.mapBoolCtx (subfun dfunc) NoCtx |> snd))
-        checkedLookup
->>>>>>> 3658cc3c
 /// <summary>
 ///     Partitions a <see cref="FuncDefiner"/> into a definite
 ///     definer and an indefinite definer.
@@ -525,14 +507,6 @@
       (approx : bool)
       (model : Model<CmdTerm<SMBoolExpr, GView<Sym<MarkedVar>>, SMVFunc>,
                      FuncDefiner<SVBoolExpr option>>)
-<<<<<<< HEAD
-      : Result<Model<SymProofTerm, unit>, Error> =
+      : Result<Model<SymProofTerm, FuncDefiner<SVBoolExpr option>>, Error> =
         let vsResult = symboliseIndefinites model.ViewDefs
-        let axiomMapResult =
-            bind (fun vs -> tryMapAxioms (interpretTerm vs) model) vsResult
-        lift (withViewDefs ()) axiomMapResult
-=======
-      : Result<Model<SymProofTerm, FuncDefiner<SVBoolExpr option>>, Error> =
-      let vs = symboliseIndefinites model.ViewDefs
-      tryMapAxioms (interpretTerm vs approx) model
->>>>>>> 3658cc3c
+        bind (fun vs -> tryMapAxioms (interpretTerm vs approx) model) vsResult