/// <summary>
///     Backend for emitting Horn clauses for HSF consumption.
/// </summary>
module Starling.Backends.Horn

open Chessie.ErrorHandling
open Starling.Collections
open Starling.Semantics
open Starling.Utils
open Starling.Core.Definer
open Starling.Core.TypeSystem
open Starling.Core.Var
open Starling.Core.Expr
open Starling.Core.View
open Starling.Core.Sub
open Starling.Core.Model
open Starling.Core.Instantiate
open Starling.Core.GuardedView


/// <summary>
///     Types for the Horn clause backend, including errors.
/// </summary>
[<AutoOpen>]
module Types =
    /// A literal in a Datalog-style Horn clause.
    /// We model Datalog terms as Starling expressions, refusing those
    /// expressions not modellable in Datalog at output time.
    /// Only arithmetic expressions can be modelled in HSF, so we disallow
    /// Booleans.
    type Literal =
        /// A predicate.
        | Pred of Func<VIntExpr>
        | And of Literal list
        | Or of Literal list
        | True
        | False
        | ITE of Literal * Literal * Literal
        | Eq of VIntExpr * VIntExpr
        | Neq of VIntExpr * VIntExpr
        | Gt of VIntExpr * VIntExpr
        | Ge of VIntExpr * VIntExpr
        | Le of VIntExpr * VIntExpr
        | Lt of VIntExpr * VIntExpr

    /// A Horn clause, in Datalog/HSF form.
    type Horn =
        /// A normal Horn clause.
        | Clause of head: Literal * body: (Literal list)
        /// A comment attached to a Horn clause.
        | Comment of cmt: string
        /// A query-naming call.
        | QueryNaming of Func<string>

    /// <summary>
    ///     An error caused when emitting a Horn clause.
    /// </summary>
    type Error =
        /// <summary>
        ///     A Func is inconsistent with its definition.
        /// </summary>
        | InconsistentFunc of func : MVFunc * err : Starling.Core.Definer.Error
        /// <summary>
        ///     A viewdef has a non-arithmetic param.
        /// </summary>
        | NonArithParam of TypedVar
        /// <summary>
        ///     A model has a non-arithmetic variable.
        /// </summary>
        | NonArithVar of TypedVar
        /// <summary>
        ///     The expression given is not supported in the given position.
        /// </summary>
        | UnsupportedExpr of VExpr
        /// <summary>
        ///     The expression given is compound, but empty.
        /// </summary>
        | EmptyCompoundExpr of exptype : string
        /// <summary>
<<<<<<< HEAD
        ///     A traversal blew up somewhere.
        /// </summary>
        | Traversal of err : SubError<Error>
=======
        ///     HSF can't check the given deferred check.
        /// </summary>
        | CannotCheckDeferred of check : DeferredCheck * why : string
>>>>>>> 3658cc3c


/// <summary>
///     Pretty printers for the Horn clause generator.
/// </summary>
/// Pretty-prints HSF translation errors.
module Pretty =
    open Starling.Core.Pretty
    open Starling.Collections.Func.Pretty
    open Starling.Core.Var.Pretty
    open Starling.Core.View.Pretty
    open Starling.Core.Model.Pretty
    open Starling.Core.Sub.Pretty

    /// <summary>
    ///     Given an expression and its Doc, potentially wrap the Doc
    ///     in brackets.
    /// </summary>
    /// <param name="xe">
    ///     The expression for which <paramref name="x"/> is a Doc.
    /// </param>
    /// <param name="x">
    ///     The document form of <paramref name="xe"/>.
    /// </param>
    /// <returns>
    ///     The Doc deriving from potentially bracketing
    ///     <paramref name="x"/>.
    /// </returns>
    let maybeBracket (xe : IntExpr<Var>) (x : Doc) : Doc =
        match xe with
        | SimpleInt -> x
        | CompoundInt -> parened x

    /// Emits an integral expression in Datalog syntax.
    let rec printInt : IntExpr<Var> -> Doc =
        function
        | AVar c -> String c
        | AInt i -> sprintf "%d" i |> String
        // Do some reshuffling of n-ary expressions into binary ones.
        // These expressions are left-associative, so this should be sound.
        | AAdd [] -> failwith "unexpected empty addition"
        | AAdd [ x ] -> printInt x
        | AAdd [ x; y ] -> printBop "+" x y
        | AAdd(x :: y :: xs) -> printInt (AAdd((AAdd [ x; y ]) :: xs))
        | ASub [] -> failwith "unexpected empty subtraction"
        | ASub [ x ] -> printInt x
        | ASub [ x; y ] -> printBop "-" x y
        | ASub(x :: y :: xs) -> printInt (ASub((ASub [ x; y ]) :: xs))
        | AMul [] -> failwith "unexpected empty multiplication"
        | AMul [ x ] -> printInt x
        | AMul [ x; y ] -> printBop "*" x y
        | AMul(x :: y :: xs) -> printInt (AMul((AMul [ x; y ]) :: xs))
        | ADiv(x, y) -> printBop "/" x y

    and printBop (op : string) (x : IntExpr<Var>) (y : IntExpr<Var>) =
        binop
            op
            (x |> printInt |> maybeBracket x)
            (y |> printInt |> maybeBracket y)

    /// Emits a Horn literal.
    let rec printLiteral : Literal -> Doc =
        function
        | Pred p -> printFunc printInt p
        | And xs ->
            xs
            |> Seq.map printLiteral
            |> commaSep
            |> parened
        | Or xs ->
            xs
            |> Seq.map printLiteral
            |> semiSep
            |> parened
        | ITE (i, t, e) ->
            hsep [ printLiteral i
                   String "->"
                   printLiteral t
                   String ";"
                   printLiteral e ]
            |> parened
        | True -> String "true"
        | False -> String "false"
        | Eq(x, y) -> printBop "=" x y
        | Neq(x, y) -> printBop "=\=" x y
        | Gt(x, y) -> printBop ">" x y
        | Ge(x, y) -> printBop ">=" x y
        | Le(x, y) -> printBop "=<" x y
        | Lt(x, y) -> printBop "<" x y

    /// Emits a Horn clause.
    let printHorn : Horn -> Doc =
        function
        | Clause (hd, bd) ->
            vsep [ hsep [ printLiteral hd
                          String ":-" ]
                   bd |> Seq.map printLiteral |> (fun x -> VSep (x, String ","))
                      |> Indent
                      |> (fun x -> hjoin [x; String "."] ) ]
        | Comment str -> hsep [ String "%"; String str ]
        | QueryNaming {Name = n; Params = ps} ->
            hjoin [ String "query_naming"
                    [ String n
                      ps |> Seq.map String |> commaSep |> squared
                    ]
                    |> commaSep |> parened
                    String "." ]

    /// Emits a Horn clause list.
    let printHorns (hs : Horn list) : Doc = hs |> List.map printHorn |> vsep

<<<<<<< HEAD
    let rec printHornError : Error -> Doc =
        function
=======
    /// <summary>
    ///     Pretty-prints a MuZ3 backend error.
    /// </summary>
    /// <param name="err">The error to print.</param>
    /// <returns>
    ///     A <see cref="Doc"/> representing <paramref name="err"/>.
    /// </returns>
    let printError (err : Error) : Doc =
        match err with
>>>>>>> 3658cc3c
        | InconsistentFunc (func, err) ->
            wrapped "view func"
                    (printMVFunc func)
                    (Starling.Core.Definer.Pretty.printError err)
        | NonArithParam p ->
            error
                (String "invalid parameter '"
                 <-> printTypedVar p
                 <-> String "': HSF only permits integers here")
        | NonArithVar p ->
            error
                (String "invalid variable '"
                 <-> printTypedVar p
                 <-> String "': HSF only permits integers here")
        | UnsupportedExpr expr ->
            error
                (String "expression '"
                 <-> printVExpr expr
                 <-> String "' is not supported in the HSF backend")
        | EmptyCompoundExpr exptype ->
<<<<<<< HEAD
            fmt "found an empty '{0}' expression"
                [ String exptype ]
        | Traversal err -> printSubError printHornError err
=======
            error
                (String "found an empty '"
                 <-> String exptype
                 <-> String "' expression")
        | CannotCheckDeferred (check, why) ->
            error
                (String "deferred sanity check '"
                 <-> printDeferredCheck check
                 <-> String "' failed:"
                 <+> String why)
>>>>>>> 3658cc3c


(*
 * Expression generation
 *)

/// <summary>
///     Checks whether an <c>IntExpr</c> is useable in HSF, and converts
///     its variables to string form.
/// </summary>
/// <param name="toVar">
///     Converter from variables in the <c>IntExpr</c> to some unique
///     <c>Var</c> representing the variable.  Usually this will be
///     <c>id</c> for <c>VIntExpr</c>s, and <c>unmarkVar</c> for
///     <c>MIntExpr</c>s.
/// </param>
/// <typeparam name="var">
///     The meta-type of variables in the <c>IntExpr</c>.
/// </typeparam>
/// <returns>
///     A function mapping <c>IntExpr</c>s to Chessie-wrapped
///     <c>VIntExpr</c>s.
/// </returns>
let checkArith
  (toVar : 'var -> Var)
  : IntExpr<'var> -> Result<VIntExpr, Error> =
    let rec ca =
        function
        | AVar c -> c |> toVar |> AVar |> ok
        | AInt i -> i |> AInt |> ok
        | AAdd [] -> EmptyCompoundExpr "addition" |> fail
        | ASub [] -> EmptyCompoundExpr "subtraction" |> fail
        | AMul [] -> EmptyCompoundExpr "multiplication" |> fail
        | AAdd xs -> xs |> List.map ca |> collect |> lift AAdd
        | ASub xs -> xs |> List.map ca |> collect |> lift ASub
        | AMul xs -> xs |> List.map ca |> collect |> lift AMul
        | ADiv (x, y) -> lift2 (curry ADiv) (ca x) (ca y)
    ca

/// <summary>
///     Converts a <c>BoolExpr</c> to a HSF literal.
/// </summary>
/// <param name="toVar">
///     Converter from variables in the <c>BoolExpr</c> to some unique
///     <c>Var</c> representing the variable.  Usually this will be
///     <c>id</c> for <c>VBoolExpr</c>s, and <c>unmarkVar</c> for
///     <c>MBoolExpr</c>s.
/// </param>
/// <typeparam name="var">
///     The meta-type of variables in the <c>BoolExpr</c>.
/// </typeparam>
/// <returns>
///     A function mapping <c>BoolExpr</c>s to Chessie-wrapped
///     <c>Literal</c>s.
/// </returns>
let boolExpr
  (toVar : 'var -> Var)
  : BoolExpr<'var> -> Result<Literal, Error> =
    let ca = checkArith toVar

    let rec be =
        function
        // TODO(CaptainHayashi): are these allowed?
        | BAnd xs -> xs |> List.map be |> collect |> lift And
        | BOr xs -> xs |> List.map be |> collect |> lift Or
        | BTrue -> ok <| True
        | BFalse -> ok <| False
        | BEq(Expr.Int x, Expr.Int y) -> lift2 (curry Eq) (ca x) (ca y)
        | BNot(BEq(Expr.Int x, Expr.Int y)) -> lift2 (curry Neq) (ca x) (ca y)
        // TODO(CaptainHayashi): is implies allowed natively?
        | BImplies(x, y) -> be (mkOr [ mkNot x ; y ])
        | BGt(x, y) -> lift2 (curry Gt) (ca x) (ca y)
        | BGe(x, y) -> lift2 (curry Ge) (ca x) (ca y)
        | BLe(x, y) -> lift2 (curry Le) (ca x) (ca y)
        | BLt(x, y) -> lift2 (curry Lt) (ca x) (ca y)
        | x ->
            let everythingToVar =
                liftWithoutContext (toVar >> ok)
                    (liftTraversalOverCTyped >> liftTraversalOverExpr)
                >> mapMessages Traversal
            bind (UnsupportedExpr >> fail) (everythingToVar (Bool x))
    be

(*
 * Func sanitisation
 *)

/// <summary>
///     Tries to convert a marked expression into an unmarked integer
///     expression by mangling the marks into unique names.
/// </summary>
/// <param name="expr">The expression to convert.</param>
/// <returns>
///     If successful, the resulting integer expression.
///     Fails with <see cref="UnsupportedExpr"/> if the expression is
///     Boolean.
/// </returns>
let tryIntExpr (expr : MExpr) : Result<IntExpr<Var>, Error> =
    let mapper =
        liftWithoutContext (unmarkVar >> ok)
            (liftTraversalOverCTyped >> liftTraversalOverExpr)

    let filterExpr =
        function
        | Expr.Int x -> ok x
        | e -> fail (UnsupportedExpr e)

    bind filterExpr (mapMessages Traversal (mapper expr))

///<summary>
///     HSF requires variables to start with a capital letter.
///     so we prepend a "V".  This is also done in unmarkVar.
///     @mjp41: TODO: We should consider consolidating this.
///</summary>
let makeHSFVar : string -> string = (+) "V"

/// Ensures a param in a viewdef multiset is arithmetic.
let ensureArith : TypedVar -> Result<IntExpr<Var>, Error> =
    function
    | Int x -> x |> makeHSFVar |> AVar |> ok
    | x -> x |> NonArithParam |> fail

/// Constructs a pred from a Func, given a set of active globals,
/// and some validator on the parameters.
let predOfFunc
  (parT : 'par -> Result<VIntExpr, Error>)
  ({ Name = n; Params = pars } : Func<'par>)
  : Result<Func<VIntExpr>, Error> =
    lift (fun parR -> { Name = n; Params = parR })
         (pars |> Seq.map parT |> collect)

(*
 * View definitions
 *)

/// Generates a query_naming clause for a viewdef.
let queryNaming ({ Name = n ; Params = ps } : DFunc) : Horn =
    QueryNaming { Name = n ; Params = List.map valueOf ps }

/// Constructs a full constraint in HSF.
/// The map of active globals should be passed as sharedVars.
/// Some is returned if the constraint is definite; None otherwise.
let hsfModelViewDef
  : (DFunc * VBoolExpr option) -> Result<Horn list, Error> =
    function
    | (vs, Some ex) ->
        lift2 (fun hd bdp ->
                let bd = Pred bdp
                [Clause (hd, [bd]); Clause (bd, [hd])])
              (boolExpr makeHSFVar ex)
              (predOfFunc ensureArith vs)
        |> lift (fun c -> queryNaming vs :: c)
    | (vs, None) -> ok [ queryNaming vs ]

(*
 * Variables
 *)

/// <summary>
///     Generates the Horn uninterpreted function for emp.
/// </summary>
/// <param name="svars">The shared vars used as parameters to emp.</param>
/// <returns>
///     If successful, the Horn uninterpreted function for emp.
/// </returns>
let predOfEmp (svars : VarMap) : Result<Func<VIntExpr>, Error> =
    let vpars =
        svars
        |> Map.toSeq
        |> Seq.map
            (function
             | (name, Type.Int()) -> name |> makeHSFVar |> AVar |> ok
             | (name, ty) -> name |> withType ty |> NonArithVar |> fail)
        |> collect

    bind (fun vp -> predOfFunc ok { Name = "emp"; Params = vp }) vpars

/// Constructs a Horn clause for initialising an integer variable.
/// Returns an error if the variable is not an integer.
/// Returns no clause if the variable is not initialised.
/// Takes the environment of active global variables.
let hsfModelVariables (svars : VarMap) : Result<Horn, Error> =
    // TODO(CaptainHayashi): actually get these initialisations from
    // somewhere instead of assuming everything to be 0L.
    lift
        (fun hd ->
            let vps = hd.Params
            Clause(Pred hd, List.map (fun n -> Eq (n, AInt 0L)) vps ))
        (predOfEmp svars)

(*
 * Terms
 *)

/// Converts a top-level Boolean expression to a list of Horn literals.
let topLevelExpr : BoolExpr<MarkedVar> -> Result<Literal list, Error> =
    // The main difference here is that we model conjunctions directly as a
    // Horn literal list.
    function
    | BAnd xs -> xs
    | x -> [x]
    >> List.map (boolExpr unmarkVar)
    >> collect
    >> lift List.ofSeq

/// Generates an if-then-else, collapsing automatically in the case of true or false.
let ite (i : Literal) (t : Literal) (e : Literal) : Literal =
    match i with
    | True -> t
    | False -> e
    | _ -> ITE(i,t,e)

/// Constructs a Horn literal for a Func.
let hsfFunc
  (definer : FuncDefiner<BoolExpr<Var> option>)
  (func : MVFunc)
  : Result<Literal option, Error> =
    // We check the defining views here, because anything not in the
    // defining views is to be held true.
    // Now that we're at the func level, finding the view is easy!
    definer
    |> (FuncDefiner.lookup func >> mapMessages (curry InconsistentFunc func))
    |> bind (function
             | Some df -> lift (Pred >> Some) (predOfFunc tryIntExpr func)
             | None -> ok None)

/// Constructs a Horn literal for a GFunc.
let hsfGFunc
  (definer : FuncDefiner<BoolExpr<Var> option>)
  ({ Cond = c; Item = ms } : GFunc<MarkedVar>)
  : Result<Literal option, Error> =
    hsfFunc definer ms
    |> (lift2 (fun cR -> Option.map (fun m -> ite cR m True))
              (boolExpr unmarkVar c))

/// Constructs the body for a set of condition pair Horn clauses,
/// given the defining views, preconditions and semantics clause.
let hsfConditionBody
  (definer : FuncDefiner<BoolExpr<Var> option>)
  (weakestPre : GView<MarkedVar>)
  (command : MBoolExpr)
  : Result<Literal list, Error> =
    let weakestPreH =
        weakestPre
        |> Multiset.toFlatSeq
        |> Seq.map (hsfGFunc definer)
        |> collect
        |> lift (Seq.choose id >> List.ofSeq)

    let commandH = topLevelExpr command

    lift2 List.append weakestPreH commandH

/// Constructs a series of Horn clauses for a term.
/// Takes the environment of active global variables.
let hsfTerm
  (definer : FuncDefiner<BoolExpr<Var> option>)
  (name : string,
   {Cmd = c; WPre = w ; Goal = g}
     : CmdTerm<MBoolExpr, GView<MarkedVar>, MVFunc>)
  : Result<Horn list, Error> =
    lift2 (fun head body ->
           [ Comment (sprintf "term %s" name)
             Clause (Option.get head, body) ])
          (hsfFunc definer g)
          (hsfConditionBody definer w c.Semantics) // TODO: keep around Command?

/// <summary>
///     Constructs a Horn clause for a deferred check, if possible.
/// </summary>
let hsfModelDeferredCheck (svars : VarMap) (check : DeferredCheck)
  : Result<Horn list, Error> =
    let svarSeq = toVarSeq svars

    let subIteratorInPred iterator f (pred : Func<VIntExpr>) =
        let fOnIter param =
            match param with
            | AVar var when AVar var = iterator -> f var
            | x -> x
        { pred with Params = List.map fOnIter pred.Params }

    match check with
    | NeedsBaseDownclosure (func, reason) ->
        (* TODO(CaptainHayashi): We're given the func needing downclosure in
           unflattened form.  This is kind-of messy, as we now have to flatten
           it again. *)
        let flatFunc = Starling.Flattener.flattenDView svarSeq [func]
        let funcPredResult = predOfFunc ensureArith flatFunc

        // TODO(CaptainHayashi): lots of duplication here.
        let iterator = func.Iterator
        let iterVarResult =
            match iterator with
            | Some x -> ensureArith x
            | None -> fail (CannotCheckDeferred (check, "malformed iterator"))
        let funcPredZeroResult =
            lift2
                (fun it pred -> subIteratorInPred it (fun _ -> AInt 0L) pred)
                iterVarResult
                funcPredResult

        let empPredResult = predOfEmp svars

        let hornResult =
            lift2
                (fun zero emp -> Clause (Pred emp, [Pred zero]))
                funcPredZeroResult
                empPredResult

        lift
            (fun h ->
                [ Comment (sprintf "base downclosure on %s: %s" func.Func.Name reason)
                  h ])
            hornResult
    | NeedsInductiveDownclosure (func, reason) ->
        // See above for caveats.
        let flatFunc = Starling.Flattener.flattenDView svarSeq [func]
        let funcPredResult = predOfFunc ensureArith flatFunc

        let iterator = func.Iterator
        let iterVarResult =
            match iterator with
            | Some x -> ensureArith x
            | None -> fail (CannotCheckDeferred (check, "malformed iterator"))

        let funcPredSuccResult =
            lift2
                (fun it pred -> subIteratorInPred it incVar pred)
                iterVarResult
                funcPredResult

        let hornResult =
            lift3
                (fun it succ norm ->
                    Clause (Pred norm, [Ge (it, AInt 0L); Pred succ]))
                iterVarResult
                funcPredSuccResult
                funcPredResult

        lift
            (fun h ->
                [ Comment (sprintf "ind downclosure on %s: %s" func.Func.Name reason)
                  h ])
            hornResult

/// Constructs a HSF script for a model.
let hsfModel
  ({ SharedVars = svars; ViewDefs = definer; Axioms = xs; DeferredChecks = ds }
     : Model<CmdTerm<MBoolExpr, GView<MarkedVar>, MVFunc>,
             FuncDefiner<BoolExpr<Var> option>>)
  : Result<Horn list, Error> =
    // This is complicated so as to preserve order.
    let uniquify hs =
        let f seenSoFar horn =
            match horn with
            | Clause (_) as c ->
                if (Set.contains c seenSoFar)
                then (seenSoFar, Comment "(duplicate clause)")
                else (Set.add c seenSoFar, c)
            | l -> (seenSoFar, l)
        snd (mapAccumL f Set.empty hs)

    let collectMap f = Seq.map f >> collect

    trial {
        let! varHorn = hsfModelVariables svars

        let! dcHorns =
            lift
                (List.concat >> uniquify)
                (collectMap (hsfModelDeferredCheck svars) ds)

        let! defHorns =
            definer
            |> FuncDefiner.toSeq
            |> collectMap hsfModelViewDef
            |> lift (List.concat >> uniquify)

        let! axHorns =
            xs
            |> Map.toSeq
            |> collectMap (hsfTerm definer)
            |> lift (List.concat >> uniquify)

        return varHorn :: List.concat [ defHorns; axHorns; dcHorns ]
    }<|MERGE_RESOLUTION|>--- conflicted
+++ resolved
@@ -14,7 +14,6 @@
 open Starling.Core.View
 open Starling.Core.Sub
 open Starling.Core.Model
-open Starling.Core.Instantiate
 open Starling.Core.GuardedView
 
 
@@ -77,16 +76,13 @@
         /// </summary>
         | EmptyCompoundExpr of exptype : string
         /// <summary>
-<<<<<<< HEAD
+        ///     HSF can't check the given deferred check.
+        /// </summary>
+        | CannotCheckDeferred of check : DeferredCheck * why : string
+        /// <summary>
         ///     A traversal blew up somewhere.
         /// </summary>
         | Traversal of err : SubError<Error>
-=======
-        ///     HSF can't check the given deferred check.
-        /// </summary>
-        | CannotCheckDeferred of check : DeferredCheck * why : string
->>>>>>> 3658cc3c
-
 
 /// <summary>
 ///     Pretty printers for the Horn clause generator.
@@ -197,10 +193,6 @@
     /// Emits a Horn clause list.
     let printHorns (hs : Horn list) : Doc = hs |> List.map printHorn |> vsep
 
-<<<<<<< HEAD
-    let rec printHornError : Error -> Doc =
-        function
-=======
     /// <summary>
     ///     Pretty-prints a MuZ3 backend error.
     /// </summary>
@@ -208,9 +200,8 @@
     /// <returns>
     ///     A <see cref="Doc"/> representing <paramref name="err"/>.
     /// </returns>
-    let printError (err : Error) : Doc =
+    let rec printError (err : Error) : Doc =
         match err with
->>>>>>> 3658cc3c
         | InconsistentFunc (func, err) ->
             wrapped "view func"
                     (printMVFunc func)
@@ -231,22 +222,17 @@
                  <-> printVExpr expr
                  <-> String "' is not supported in the HSF backend")
         | EmptyCompoundExpr exptype ->
-<<<<<<< HEAD
-            fmt "found an empty '{0}' expression"
-                [ String exptype ]
-        | Traversal err -> printSubError printHornError err
-=======
             error
                 (String "found an empty '"
                  <-> String exptype
                  <-> String "' expression")
+        | Traversal err -> printSubError printError err
         | CannotCheckDeferred (check, why) ->
             error
                 (String "deferred sanity check '"
                  <-> printDeferredCheck check
                  <-> String "' failed:"
                  <+> String why)
->>>>>>> 3658cc3c
 
 
 (*
