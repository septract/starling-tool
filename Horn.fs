--- conflicted
+++ resolved
@@ -93,11 +93,8 @@
     open Starling.Collections.Func.Pretty
     open Starling.Core.Var.Pretty
     open Starling.Core.View.Pretty
-<<<<<<< HEAD
     open Starling.Core.Model.Pretty
     open Starling.Core.Traversal.Pretty
-=======
->>>>>>> 5d3cb686
 
     /// <summary>
     ///     Given an expression and its Doc, potentially wrap the Doc
@@ -126,7 +123,6 @@
         | IIdx _ -> failwith "unexpected array index"
         // Do some reshuffling of n-ary expressions into binary ones.
         // These expressions are left-associative, so this should be sound.
-<<<<<<< HEAD
         | IAdd [] -> failwith "unexpected empty addition"
         | IAdd [ x ] -> printInt x
         | IAdd [ x; y ] -> printBop "+" x y
@@ -140,22 +136,7 @@
         | IMul [ x; y ] -> printBop "*" x y
         | IMul(x :: y :: xs) -> printInt (IMul((IMul [ x; y ]) :: xs))
         | IDiv(x, y) -> printBop "/" x y
-=======
-        | AAdd [] -> failwith "unexpected empty addition"
-        | AAdd [ x ] -> printInt x
-        | AAdd [ x; y ] -> printBop "+" x y
-        | AAdd(x :: y :: xs) -> printInt (AAdd((AAdd [ x; y ]) :: xs))
-        | ASub [] -> failwith "unexpected empty subtraction"
-        | ASub [ x ] -> printInt x
-        | ASub [ x; y ] -> printBop "-" x y
-        | ASub(x :: y :: xs) -> printInt (ASub((ASub [ x; y ]) :: xs))
-        | AMul [] -> failwith "unexpected empty multiplication"
-        | AMul [ x ] -> printInt x
-        | AMul [ x; y ] -> printBop "*" x y
-        | AMul(x :: y :: xs) -> printInt (AMul((AMul [ x; y ]) :: xs))
-        | ADiv(x, y) -> printBop "/" x y
-        | AMod(x, y) -> failwith "unexpected modulo"
->>>>>>> 5d3cb686
+        | IMod(x, y) -> failwith "unexpected modulo"
 
     and printBop (op : string) (x : IntExpr<Var>) (y : IntExpr<Var>) =
         binop
@@ -282,7 +263,6 @@
   : IntExpr<'var> -> Result<VIntExpr, Error> =
     let rec ca =
         function
-<<<<<<< HEAD
         | IVar c -> c |> toVar |> IVar |> ok
         | IInt i -> i |> IInt |> ok
         | IAdd [] -> EmptyCompoundExpr "addition" |> fail
@@ -298,24 +278,6 @@
             |> liftWithoutContext (toVar >> ok) (tliftOverCTyped >> tliftOverExpr)
             |> mapMessages Traversal
             |> bind (UnsupportedExpr >> fail)
-=======
-        | AVar c -> c |> toVar |> AVar |> ok
-        | AInt i -> i |> AInt |> ok
-        | AAdd [] -> EmptyCompoundExpr "addition" |> fail
-        | ASub [] -> EmptyCompoundExpr "subtraction" |> fail
-        | AMul [] -> EmptyCompoundExpr "multiplication" |> fail
-        | AAdd xs -> xs |> List.map ca |> collect |> lift AAdd
-        | ASub xs -> xs |> List.map ca |> collect |> lift ASub
-        | AMul xs -> xs |> List.map ca |> collect |> lift AMul
-        | ADiv (x, y) -> lift2 (curry ADiv) (ca x) (ca y)
-        | x ->
-            x
-            |> Expr.Int
-            |> Mapper.mapCtx (liftCToSub (Mapper.cmake toVar)) NoCtx
-            |> snd
-            |> UnsupportedExpr
-            |> fail
->>>>>>> 5d3cb686
     ca
 
 /// <summary>
